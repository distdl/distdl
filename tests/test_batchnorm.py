import numpy as np
import pytest
import torch
import os

import distdl
from distdl.utilities.torch import zero_volume_tensor

use_cuda = 'USE_CUDA' in os.environ

ERROR_THRESHOLD = 1e-4
parametrizations_affine = []

parametrizations_affine.append(
    pytest.param(
        np.arange(0, 4), [2, 1, 2],  # P_x_ranks, P_x_shape,
        (4, 3, 10),  # input_shape
        3, 1e-05, 0.1, True,  # num_features, eps, momentum, affine,
        False,  # track_running_statistics
        [0],  # affine_workers
        4,  # passed to comm_split_fixture, required MPI ranks
        id="distributed-batch-norm-affine-batch",
        marks=[pytest.mark.mpi(min_size=4)]
        )
    )

parametrizations_affine.append(
    pytest.param(
        np.arange(0, 4), [1, 4, 1],  # P_x_ranks, P_x_shape,
        (4, 4, 10),  # input_shape
        4, 1e-03, 0.01, True,  # num_features, eps, momentum, affine,
        True,  # track_running_statistics
        [0, 1, 2, 3],  # affine_workers
        4,  # passed to comm_split_fixture, required MPI ranks
        id="distributed-batch-norm-affine-feature",
        marks=[pytest.mark.mpi(min_size=4)]
        )
    )

parametrizations_affine.append(
    pytest.param(
        np.arange(0, 4), [1, 2, 2],  # P_x_ranks, P_x_shape,
        (7, 13, 11),  # input_shape
        13, 1e-05, 0.01, True,  # num_features, eps, momentum, affine,
        True,  # track_running_statistics
        [0, 2],  # affine_workers
        4,  # passed to comm_split_fixture, required MPI ranks
        id="distributed-batch-norm-affine-feature-track-running",
        marks=[pytest.mark.mpi(min_size=4)]
        )
    )

parametrizations_affine.append(
    pytest.param(
        np.arange(0, 4), [2, 2],  # P_x_ranks, P_x_shape,
        (7, 13),  # input_shape
        13, 1e-05, 0.1, True,  # num_features, eps, momentum, affine,
        False,  # track_running_statistics
        [0, 1],  # affine_workers
        4,  # passed to comm_split_fixture, required MPI ranks
        id="distributed-batch-norm-affine-2d",
        marks=[pytest.mark.mpi(min_size=4)]
        )
    )

parametrizations_affine.append(
    pytest.param(
        np.arange(0, 8), [1, 2, 2, 2],  # P_x_ranks, P_x_shape,
        (7, 13, 11, 3),  # input_shape
        13, 1e-05, 0.1, True,  # num_features, eps, momentum, affine,
        False,  # track_running_statistics
        [0, 4],  # affine_workers
        8,  # passed to comm_split_fixture, required MPI ranks
        id="distributed-batch-norm-affine-4d",
        marks=[pytest.mark.mpi(min_size=8)]
        )
    )

parametrizations_affine.append(
    pytest.param(
        np.arange(0, 12), [1, 3, 2, 2],  # P_x_ranks, P_x_shape,
        (7, 13, 11, 3),  # input_shape
        13, 1e-05, 0.1, True,  # num_features, eps, momentum, affine,
        False,  # track_running_statistics
        [0, 4, 8],  # affine_workers
        12,  # passed to comm_split_fixture, required MPI ranks
        id="distributed-batch-norm-affine-4d-many-ranks",
        marks=[pytest.mark.mpi(min_size=12)]
        )
    )

parametrizations_non_affine = []

parametrizations_non_affine.append(
    pytest.param(
        np.arange(0, 4), [1, 2, 2],  # P_x_ranks, P_x_shape,
        (7, 13, 11),  # input_shape
        13, 1e-05, 0.1, False,  # num_features, eps, momentum, affine,
        False,  # track_running_statistics
        4,  # passed to comm_split_fixture, required MPI ranks
        id="distributed-batch-norm-no-affine-feature",
        marks=[pytest.mark.mpi(min_size=4)]
        )
    )

parametrizations_non_affine.append(
    pytest.param(
        np.arange(0, 4), [1, 2, 2],  # P_x_ranks, P_x_shape,
        (7, 13, 11),  # input_shape
        13, 1e-05, 0.1, False,  # num_features, eps, momentum, affine,
        True,  # track_running_statistics
        4,  # passed to comm_split_fixture, required MPI ranks
        id="distributed-batch-norm-no-affine-feature-track-running",
        marks=[pytest.mark.mpi(min_size=4)]
        )
    )


@pytest.mark.parametrize("P_x_ranks, P_x_shape,"
                         "input_shape,"
                         "num_features, eps, momentum, affine,"
                         "track_running_stats,"
                         "affine_workers,"
                         "comm_split_fixture",
                         parametrizations_affine,
                         indirect=["comm_split_fixture"])
def test_batch_norm_with_training(barrier_fence_fixture,
                                  P_x_ranks, P_x_shape,
                                  input_shape,
                                  num_features, eps, momentum, affine,
                                  track_running_stats,
                                  affine_workers,
                                  comm_split_fixture):

    from distdl.backends.mpi.partition import MPIPartition

    torch.manual_seed(0)

    device = torch.device('cuda' if use_cuda else 'cpu')

    # Isolate the minimum needed ranks
    base_comm, active = comm_split_fixture
    if not active:
        return
    P_world = MPIPartition(base_comm)

    # Create the partitions
    num_dimensions = len(input_shape)
    P_in_out_base = P_world.create_partition_inclusive([0])
    P_in_out = P_in_out_base.create_cartesian_topology_partition([1] * num_dimensions)
    P_x_base = P_world.create_partition_inclusive(P_x_ranks)
    P_x = P_x_base.create_cartesian_topology_partition(P_x_shape)
    P_affine = P_world.create_partition_inclusive(affine_workers)

    # Create the input
    if P_world.rank == 0:
        input_train = torch.rand(input_shape, dtype=torch.float32, device=device)
        input_eval = torch.rand(input_shape, dtype=torch.float32, device=device)
        exp = torch.rand(input_shape, dtype=torch.float32, device=device)
    else:
        input_train = zero_volume_tensor(device=device)
        input_eval = zero_volume_tensor(device=device)
        exp = zero_volume_tensor(device=device)

    # Create the sequential network
    if len(input_shape) == 2:
        seq_layer = torch.nn.BatchNorm1d
    elif len(input_shape) == 3:
        seq_layer = torch.nn.BatchNorm1d
    elif len(input_shape) == 4:
        seq_layer = torch.nn.BatchNorm2d
    elif len(input_shape) == 5:
        seq_layer = torch.nn.BatchNorm3d
    if P_world.rank == 0:
        seq_bn = seq_layer(num_features=num_features,
                           eps=eps,
                           momentum=momentum,
                           affine=affine,
                           track_running_stats=track_running_stats)
        seq_bn = seq_bn.to(device)

    # Train sequential network
    if P_world.rank == 0:
        seq_bn.train()
        seq_out1 = seq_bn(input_train)
        seq_loss = ((seq_out1 - exp)**2).sum()
        seq_loss.backward()
        seq_grads = [p.grad.detach().cpu() for p in seq_bn.parameters()]
        # Do a manual weight update (this is what optimizer does):
        with torch.no_grad():
            for p in seq_bn.parameters():
                p.copy_(p + 0.1*p.grad)

    # Evaluate sequential network
    if P_world.rank == 0:
        seq_bn.eval()
        seq_out2 = seq_bn(input_eval)
        seq_out2 = seq_out2.detach().cpu()

    # Create distributed network
    tr1 = distdl.nn.DistributedTranspose(P_in_out, P_x)
    tr1 = tr1.to(device)
    dist_bn = distdl.nn.DistributedBatchNorm(P_x,
                                             num_features=num_features,
                                             eps=eps,
                                             momentum=momentum,
                                             affine=affine,
                                             track_running_stats=track_running_stats)
    dist_bn = dist_bn.to(device)
    tr2 = distdl.nn.DistributedTranspose(P_x, P_in_out)
    tr2 = tr2.to(device)

    # Only rank 0 should have trainable parameters:
    if P_world.rank in affine_workers:
        assert len(list(dist_bn.parameters())) == 2
    else:
        assert len(list(dist_bn.parameters())) == 0

    # Train distributed network
    dist_bn.train()
    dist_out1 = tr2(dist_bn(tr1(input_train)))
    dist_loss = ((dist_out1 - exp)**2).sum()
    assert dist_loss.requires_grad
    dist_loss.backward()
    # Note: We expect the batch norm gradient to have extra dimensions than PyTorch,
    #       but both ultimately have volume equal to num_features.
    #       So, reshape them now, and gather them onto rank 0 for comparison.
    if P_world.rank == 0:
        dist_grads = []
    if P_world.rank in affine_workers:
        for p in dist_bn.parameters():
            if affine_workers == [0]:
                parts = [p.grad.detach().cpu()]
            else:
                parts = P_affine._comm.gather(p.grad.detach().cpu(), root=0)
            if P_world.rank == 0:
                grad = torch.cat(parts, 1)
                reshaped = grad.reshape((num_features,))
                dist_grads.append(reshaped)
    # Do a manual weight update (this is what optimizer does):
    with torch.no_grad():
        for p in dist_bn.parameters():
            p.copy_(p + 0.1*p.grad)

    # Evaluate distributed network
    dist_bn.eval()
    dist_out2 = tr2(dist_bn(tr1(input_eval)))
    dist_out2 = dist_out2.detach().cpu()

    # Compare the distributed and sequential networks
    if P_world.rank == 0:

        # Set the absolute tolerance to ~sqrt(e_mach), or the default
        # Pytorch got their defaults from NumPy, but NumPy defaults to 64-bit
        # floats, not 32-bit floats as torch does.  Consequently, the default
        # torch atol is actually tighter than one can expect from two fp-equal
        # floating point numbers.  The NumPy default of 1e-8 is closer to
        # sqrt(e_mach) for 64-bit numbers.  So we set the 32-bit tolerance to
        # sqrt(1e-7), as our usual choice, 1e-5, is too tight.
        if seq_out1.dtype == torch.float64:
            atol = 1e-8
        elif seq_out1.dtype == torch.float32:
            import math
            atol = math.sqrt(1e-7)
        else:
            # torch default
            atol = 1e-8

        assert dist_out1.shape == seq_out1.shape
        assert torch.allclose(dist_out1, seq_out1, rtol=ERROR_THRESHOLD, atol=atol)
        assert dist_loss.shape == seq_loss.shape
        assert torch.allclose(dist_loss, seq_loss, rtol=ERROR_THRESHOLD, atol=atol)
        for dist_grad, seq_grad in zip(dist_grads, seq_grads):
            assert dist_grad.shape == seq_grad.shape
            assert torch.allclose(dist_grad, seq_grad, rtol=ERROR_THRESHOLD, atol=atol)
        assert dist_out2.shape == seq_out2.shape
        assert torch.allclose(dist_out2, seq_out2, rtol=ERROR_THRESHOLD, atol=atol)

    P_world.deactivate()
    P_x_base.deactivate()
    P_x.deactivate()
    P_in_out_base.deactivate()
    P_in_out.deactivate()
    P_affine.deactivate()


@pytest.mark.parametrize("P_x_ranks, P_x_shape,"
                         "input_shape,"
                         "num_features, eps, momentum, affine,"
                         "track_running_stats,"
                         "comm_split_fixture",
                         parametrizations_non_affine,
                         indirect=["comm_split_fixture"])
def test_batch_norm_no_training(barrier_fence_fixture,
                                P_x_ranks, P_x_shape,
                                input_shape,
                                num_features, eps, momentum, affine,
                                track_running_stats,
                                comm_split_fixture):

    from distdl.backends.mpi.partition import MPIPartition

    device = torch.device('cuda' if use_cuda else 'cpu')

    torch.manual_seed(0)

    # Isolate the minimum needed ranks
    base_comm, active = comm_split_fixture
    if not active:
        return
    P_world = MPIPartition(base_comm)

    # Create the partitions
    num_dimensions = len(input_shape)
    P_in_out_base = P_world.create_partition_inclusive([0])
    P_in_out = P_in_out_base.create_cartesian_topology_partition([1] * num_dimensions)
    P_x_base = P_world.create_partition_inclusive(P_x_ranks)
    P_x = P_x_base.create_cartesian_topology_partition(P_x_shape)

    # Create the input
    if P_world.rank == 0:
        input_eval = torch.rand(input_shape, dtype=torch.float32, device=device)
    else:
        input_eval = zero_volume_tensor(device=device)

    # Create the sequential network
    if P_world.rank == 0:
        seq_net = torch.nn.Sequential(torch.nn.BatchNorm1d(num_features=num_features,
                                                           eps=eps,
                                                           momentum=momentum,
                                                           affine=affine,
                                                           track_running_stats=track_running_stats))
<<<<<<< HEAD
        seq_net = seq_net.to(device)
    else:
        seq_net = None
=======
>>>>>>> eb365196

    # Evaluate sequential network
    if P_world.rank == 0:
        seq_net.eval()
        seq_out = seq_net(input_eval)
        seq_out = seq_out.detach().cpu()

    # Create distributed network
    dist_net = torch.nn.Sequential(distdl.nn.DistributedTranspose(P_in_out, P_x),
                                   distdl.nn.DistributedBatchNorm(P_x,
                                                                  num_features=num_features,
                                                                  eps=eps,
                                                                  momentum=momentum,
                                                                  affine=affine,
                                                                  track_running_stats=track_running_stats),
                                   distdl.nn.DistributedTranspose(P_x, P_in_out))
    dist_net = dist_net.to(device)

    # Evaluate distributed network
    dist_net.eval()
    dist_out = dist_net(input_eval)
    dist_out = dist_out.detach().cpu()

    # Compare the distributed and sequential networks
    if P_world.rank == 0:
        assert dist_out.shape == seq_out.shape

        # Set the absolute tolerance to ~sqrt(e_mach), or the default
        # Pytorch got their defaults from NumPy, but NumPy defaults to 64-bit
        # floats, not 32-bit floats as torch does.  Consequently, the default
        # torch atol is actually tighter than one can expect from two fp-equal
        # floating point numbers.  The NumPy default of 1e-8 is closer to
        # sqrt(e_mach) for 64-bit numbers.  So we set the 32-bit tolerance to
        # a little tighter than sqrt(1e-7), 1e-5.
        if seq_out.dtype == torch.float64:
            atol = 1e-8
        elif seq_out.dtype == torch.float32:
            atol = 1e-5
        else:
            # torch default
            atol = 1e-8
        assert torch.allclose(dist_out, seq_out, atol=atol)

    P_world.deactivate()
    P_x_base.deactivate()
    P_x.deactivate()
    P_in_out_base.deactivate()
    P_in_out.deactivate()<|MERGE_RESOLUTION|>--- conflicted
+++ resolved
@@ -330,12 +330,7 @@
                                                            momentum=momentum,
                                                            affine=affine,
                                                            track_running_stats=track_running_stats))
-<<<<<<< HEAD
         seq_net = seq_net.to(device)
-    else:
-        seq_net = None
-=======
->>>>>>> eb365196
 
     # Evaluate sequential network
     if P_world.rank == 0:
